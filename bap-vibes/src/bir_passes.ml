--- conflicted
+++ resolved
@@ -665,18 +665,10 @@
       ~(tgt : Theory.target)
       ~(sp_align : int)
       ~(hvars : Hvar.t list)
-<<<<<<< HEAD
-      ~(entry_blk : blk term)
-    : (blk term list * Higher_var.t list * String.Set.t) KB.t =
-    let calls = Helper.call_blks blks in
-    if List.is_empty calls || List.length blks = 1
-    then KB.return (blks, hvars, String.Set.empty)
-=======
       ~(entry_blk : blk term) : spill_result KB.t =
     let calls = Helper.call_blks blks in
     if List.is_empty calls || List.length blks = 1
     then KB.return {blks; hvars; spilled = String.Set.empty}
->>>>>>> 53b529b8
     else
       (* Collect the liveness information. *)
       let* live =
@@ -709,26 +701,15 @@
       (* Variables that were spilled. *)
       let spilled = ref String.Set.empty in
       let spill ?(restore = false) name v offset hvar =
-<<<<<<< HEAD
-=======
-        let memory = Hvar.create_frame (Var.name sp) offset in
-        let at_entry = Hvar.stored_in_memory memory in
->>>>>>> 53b529b8
         preserved := Set.add !preserved v;
         if restore then restored := Set.add !restored v;
         (* If it needs to be preserved, but is not live after a call,
            then we can still refer to it by register instead of by stack
            location. *)
-<<<<<<< HEAD
         if restore || live_after_call name then begin
           let memory = Hvar.create_frame (Var.name sp) offset in
           spilled := Set.add !spilled name;
           Hvar.create_with_memory name ~memory
-=======
-        if live_after_call name then begin
-          spilled := Set.add !spilled name;
-          Hvar.create_with_storage name ~at_entry ~at_exit:None
->>>>>>> 53b529b8
         end else hvar in
       (* Find which hvars we need to spill. *)
       let* hvars' = KB.List.map hvars ~f:(fun hvar ->
@@ -761,11 +742,7 @@
         else check_hvars_for_existing_stack_locations sp hvars in
       (* Do we need to change anything? *)
       if no_regs && sp_align = 0
-<<<<<<< HEAD
-      then KB.return (blks, hvars', !spilled)
-=======
       then KB.return {blks; hvars = hvars'; spilled = !spilled}
->>>>>>> 53b529b8
       else
         let mem = Var.reify @@ Theory.Target.data tgt in
         let endian =
@@ -819,28 +796,7 @@
               let adj = Def.create ~tid sp @@ BinOp (PLUS, Var sp, Int space) in
               Term.append def_t blk adj
             else KB.return blk) in
-<<<<<<< HEAD
-        blks, hvars', !spilled
-=======
         {blks; hvars = hvars'; spilled = !spilled}
-
-  (* If we've specified that we want a higher var to remain in a callee-save
-     register for the lifetime of the patch, then we need to tell minizinc
-     to never use it in a solution. *)
-  let collect_exclude_regs (tgt : Theory.target)
-      (hvars : Hvar.t list) : String.Set.t =
-    let callee_save =
-      Theory.Target.regs tgt ~roles:Theory.Role.Register.[callee_saved] |>
-      Set.to_list |>
-      List.map ~f:(fun v -> Var.name @@ Var.reify v) |>
-      String.Set.of_list in
-    List.fold hvars ~init:String.Set.empty ~f:(fun acc hvar ->
-        match Hvar.value hvar with
-        | Hvar.(Storage {at_entry = Register v; at_exit = Some (Register v')})
-          when String.(v = v') && Set.mem callee_save v ->
-          String.Set.add acc v
-        | _ -> acc)
->>>>>>> 53b529b8
 
 end
 
@@ -874,12 +830,8 @@
      they don't implicitly fall through to another block. *)
   let* ir = Shape.remove_unreachable ir @@ Term.tid entry_blk in
   let* ir = Shape.adjust_exits ir in
-<<<<<<< HEAD
-  let* ir, hvars, spilled = ABI.spill_hvars_and_adjust_stack ir
-=======
   let* ABI.{blks = ir; hvars; spilled} =
     ABI.spill_hvars_and_adjust_stack ir
->>>>>>> 53b529b8
       ~tgt ~sp_align ~hvars ~entry_blk in
   (* Substitute higher vars. *)
   let* ir = Subst.substitute ir ~tgt ~hvars ~spilled

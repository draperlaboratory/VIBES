--- conflicted
+++ resolved
@@ -665,18 +665,10 @@
       ~(tgt : Theory.target)
       ~(sp_align : int)
       ~(hvars : Hvar.t list)
-<<<<<<< HEAD
-      ~(entry_blk : blk term)
-    : (blk term list * Higher_var.t list * String.Set.t) KB.t =
-    let calls = Helper.call_blks blks in
-    if List.is_empty calls || List.length blks = 1
-    then KB.return (blks, hvars, String.Set.empty)
-=======
       ~(entry_blk : blk term) : spill_result KB.t =
     let calls = Helper.call_blks blks in
     if List.is_empty calls || List.length blks = 1
     then KB.return {blks; hvars; spilled = String.Set.empty}
->>>>>>> 53b529b8
     else
       (* Collect the liveness information. *)
       let* live =
@@ -751,11 +743,7 @@
         else check_hvars_for_existing_stack_locations sp hvars in
       (* Do we need to change anything? *)
       if no_regs && sp_align = 0
-<<<<<<< HEAD
-      then KB.return (blks, hvars', !spilled)
-=======
       then KB.return {blks; hvars = hvars'; spilled = !spilled}
->>>>>>> 53b529b8
       else
         let mem = Var.reify @@ Theory.Target.data tgt in
         let endian =
@@ -809,11 +797,7 @@
               let adj = Def.create ~tid sp @@ BinOp (PLUS, Var sp, Int space) in
               Term.append def_t blk adj
             else KB.return blk) in
-<<<<<<< HEAD
-        blks, hvars', !spilled
-=======
         {blks; hvars = hvars'; spilled = !spilled}
->>>>>>> 53b529b8
 
   (* If we've specified that we want a higher var to remain in a callee-save
      register for the lifetime of the patch, then we need to tell minizinc
@@ -864,12 +848,8 @@
      they don't implicitly fall through to another block. *)
   let* ir = Shape.remove_unreachable ir @@ Term.tid entry_blk in
   let* ir = Shape.adjust_exits ir in
-<<<<<<< HEAD
-  let* ir, hvars, spilled = ABI.spill_hvars_and_adjust_stack ir
-=======
   let* ABI.{blks = ir; hvars; spilled} =
     ABI.spill_hvars_and_adjust_stack ir
->>>>>>> 53b529b8
       ~tgt ~sp_align ~hvars ~entry_blk in
   let exclude_regs = ABI.collect_exclude_regs tgt hvars in
   (* Substitute higher vars. *)

(** Common utilities. *)

open Result
open Bap.Std
open Bap_knowledge
open Bap_core_theory
module KB = Knowledge

(** [cp src dst] copies the file from the [src] to the [dst] filepath. *)
val cp : string -> string -> unit

(** [run_process command args] runs [command] with [args] *)
val run_process : string -> string list -> (unit, Kb_error.t) result

(** [lift_kb_result] transforms a computation in the Result.t monad
    into the KB.t monad. *)
val lift_kb_result : ('a, Kb_error.t) result -> 'a KB.t

(** [load_exe "/path/to/exe"] loads /path/to/exe into BAP. *)
val load_exe : string -> (project * Program.t, Toplevel_error.t) result

(** [get_sub prog "main"] returns the function ["main"] in [prog], if present. *)
val get_func : Program.t -> string -> Sub.t option

(** [get_lang patch] returns the language associated with the
<<<<<<< HEAD
    patch in the current binary under scutiny, at the location
    indicated at the patch. *)
=======
   patch in the current binary under scutiny, at the location
   indicated at the patch. *)
>>>>>>> 371cecd9
val get_lang : filename:string -> addr_size:int -> addr:Bitvec.t -> Theory.language KB.t


(** [get_lang patch] returns the target associated with the
<<<<<<< HEAD
    patch in the current binary under scutiny, at the location
    indicated at the patch. *)
=======
   patch in the current binary under scutiny, at the location
   indicated at the patch. *)
>>>>>>> 371cecd9
val get_target : filename:string -> addr_size:int -> addr:Bitvec.t -> Theory.target KB.t<|MERGE_RESOLUTION|>--- conflicted
+++ resolved
@@ -23,22 +23,12 @@
 val get_func : Program.t -> string -> Sub.t option
 
 (** [get_lang patch] returns the language associated with the
-<<<<<<< HEAD
     patch in the current binary under scutiny, at the location
     indicated at the patch. *)
-=======
-   patch in the current binary under scutiny, at the location
-   indicated at the patch. *)
->>>>>>> 371cecd9
 val get_lang : filename:string -> addr_size:int -> addr:Bitvec.t -> Theory.language KB.t
 
 
 (** [get_lang patch] returns the target associated with the
-<<<<<<< HEAD
-    patch in the current binary under scutiny, at the location
-    indicated at the patch. *)
-=======
    patch in the current binary under scutiny, at the location
    indicated at the patch. *)
->>>>>>> 371cecd9
 val get_target : filename:string -> addr_size:int -> addr:Bitvec.t -> Theory.target KB.t
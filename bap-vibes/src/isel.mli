--- conflicted
+++ resolved
@@ -81,17 +81,10 @@
 
 module Utils : sig
   val binop : binop -> Ir.Opcode.t -> Pattern.t * Template.t
-<<<<<<< HEAD
-  val store : Pattern.t * Template.t
-  val load : Pattern.t * Template.t
-  val goto : Pattern.t * Template.t
-  val null_jump : Pattern.t * Template.t
-=======
   val store : Ir.Opcode.t -> Pattern.t * Template.t
   val load : Ir.Opcode.t -> Pattern.t * Template.t
   val goto : Ir.Opcode.t -> Pattern.t * Template.t
   val null_jump : Ir.Opcode.t -> Pattern.t * Template.t
->>>>>>> f0c37a7c
   val mov : Ir.Opcode.t -> Pattern.t * Template.t
   val def_pat : Def.t -> Pattern.t
   val x : Var.t

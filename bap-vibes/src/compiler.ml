(***************************************************************************)
(*                                                                         *)
(*  Copyright (C) 2022/2023 The Charles Stark Draper Laboratory, Inc.      *)
(*                                                                         *)
(*  This file is provided under the license found in the LICENSE file in   *)
(*  the top-level directory of this project.                               *)
(*                                                                         *)
(*  This research was developed with funding from the Defense Advanced     *)
(*  Research Projects Agency (DARPA).                                      *)
(*                                                                         *)
(***************************************************************************)

(* Implements {!Compiler}. *)

open !Core_kernel
open Bap_knowledge
open Bap_core_theory
open Bap.Std
open Knowledge.Syntax
open Knowledge.Let

module Arm = Arm_selector

(* Applies the peephole optimizer to the output of a given solver. *)
let optimized
    (solver : Ir.t -> (Ir.t * Minizinc.sol) KB.t)
    (ir : Ir.t)
    (cfg : Graphs.Tid.t) : (Ir.t * Minizinc.sol) KB.t =
  let+ ir, sol = solver ir in
  Arm.peephole ir cfg, sol

(* Converts a list of BIR statements to a list of ARM assembly strings. *)
let create_assembly
    (solver : Ir.t -> (Ir.t * Minizinc.sol) KB.t)
    (ir : Ir.t)
    (cfg : Graphs.Tid.t)
    (lang : Theory.language) : (string list * Minizinc.sol) KB.t =
  optimized solver ir cfg >>= fun (ir, new_sol) ->
  Arm.is_thumb lang >>= fun is_thumb ->
  let pretty_ir = Arm.Pretty.arm_ir_pretty ir ~is_thumb in
  match pretty_ir with
  | Ok assembly -> KB.return (assembly, new_sol)
  | Error e -> Kb_error.fail e

(* Converts a list of BIR statements to a list of ARM assembly strings. *)
let create_vibes_ir
    (patch : Data.Patch.t)
    (isel_model_filepath : string option)
  : (Ir.t * Graphs.Tid.t * String.Set.t) KB.t =
  let* {ir; cfg; exclude_regs; argument_tids} = Bir_passes.run patch in
  Events.(send @@ Info "Transformed BIR\n");
  Events.(send @@ Info (
      List.map ir ~f:(fun blk -> Format.asprintf "    %a" Blk.pp blk) |>
      String.concat ~sep:"\n"));
  Events.(send @@ Info "\n\n");
  (* let* () = Kb_error.fail @@ Other "" in *)
  let* lang = Data.Patch.get_lang patch in
  let* tgt = Data.Patch.get_target patch in
  let* is_arm = Arm.is_arm lang and* is_thumb = Arm.is_thumb lang in
  let* ir =
    if is_arm || is_thumb then
      let* ir = 
        match isel_model_filepath with
        | None ->
          Arm.ARM_Gen.select ir
            ~patch:(Some patch) ~argument_tids ~is_thumb
        | Some isel_model_filepath ->
          Events.(send @@ Info "Running Minizinc instruction selector.");
          let* ir = KB.List.map ~f:Flatten.flatten_blk ir in
          List.iter ir ~f:(fun blk ->
              Events.(send @@ Info (
                  sprintf "The patch has the following BIL: %a" Blk.pps blk)));
          let+ ir = Isel.run ~isel_model_filepath ir Arm.Isel.patterns in
          ir in
      let+ ins_outs_map = Data.Patch.get_ins_outs_map patch in
      let ir = Isel.populate_ins_outs ins_outs_map ir in
      Arm.preassign tgt ir ~is_thumb
    else Kb_error.(fail @@ Other (
        sprintf "Unsupported lang %s" (Theory.Language.to_string lang))) in
<<<<<<< HEAD
  KB.return (ir, cfg, exclude_regs)
=======
  ir, cfg, exclude_regs
>>>>>>> 3cbe1d8d

(* Compile one patch from BIR to VIBES IR *)
let compile_one_vibes_ir
    (isel_model_filepath : string option) 
    (count : int KB.t)
    (patch : Data.Patch.t) : int KB.t =
  count >>= fun n -> Data.Patch.get_assembly patch >>= begin function
    | Some _asm ->
      Events.(send @@ Info "The patch has no IR to translate.\n");
      KB.return () (* Assembly already set. Presumably by the user. *)
    | None ->
      let info_str =
        Format.sprintf "Translating patch %d BIR to VIBES IR..." n in
      Events.(send @@ Info info_str);
      create_vibes_ir patch isel_model_filepath
      >>= fun (ir, cfg, exclude_regs) ->
      Data.Patch.set_raw_ir patch (Some (ir, cfg)) >>= fun () ->
      Data.Patch.set_exclude_regs patch (Some exclude_regs) >>= fun () ->
      Events.(send @@ Info "The patch has the following VIBES IR:\n");
      Events.(send @@ Rule);
      Events.(send @@ Info (Ir.pretty_ir ir));
      Events.(send @@ Rule);
      KB.return ()
  end >>= fun () -> KB.return (n + 1)

type solver_with_filepath =
  ?congruence:(var * var) list ->
  ?exclude_regs:String.Set.t ->
  ?extra_constraints:string option ->
  Theory.target ->
  Minizinc.sol list ->
  Ir.t ->
  gpr:Var.Set.t ->
  regs:Var.Set.t ->
  (Ir.t * Minizinc.sol) KB.t

(* Compile one patch from VIBES IR to assembly *)
let compile_one_assembly
    (solver : solver_with_filepath)
    (count : int KB.t)
    (patch : Data.Patch.t) : int KB.t =
  count >>= fun n -> Data.Patch.get_assembly patch >>= begin function
    | Some _asm ->
      Events.(send @@ Info "The patch already has assembly\n");
      Events.(send @@ Rule);
      KB.return () (* Assembly already set. Presumably by the user. *)
    | None ->
      let info_str =
        Format.asprintf "Translating patch %s VIBES IR to assembly..."
          (string_of_int n)
      in
      Events.(send @@ Info info_str);
      Data.Patch.get_raw_ir_exn patch >>= fun (ir, cfg) ->
      Data.Patch.get_exclude_regs patch >>= fun exclude_regs ->
      let exclude_regs = Option.value exclude_regs ~default:String.Set.empty in
      Data.Patch.get_minizinc_solutions patch >>= fun prev_sols ->
      Data.Patch.get_target patch >>= fun target ->
      Data.Patch.get_lang patch >>= fun lang ->
      Arm_selector.gpr target lang >>= fun gpr ->
      Data.Patch.get_extra_constraints patch >>= fun extra_constraints ->
      Data.Patch.get_congruence patch >>= fun congruence ->
      let congruence = Set.to_list congruence in
      let regs = Arm_selector.regs target lang in
      let prev_sols = Set.to_list prev_sols in
      let s = solver target prev_sols
          ~extra_constraints
          ~gpr
          ~regs
          ~exclude_regs
          ~congruence in
      create_assembly s ir cfg lang >>= fun (assembly, new_sol) ->
      Data.Patch.set_assembly patch (Some assembly) >>= fun () ->
      Events.(send @@ Info "The patch has the following assembly:\n");
      Events.(send @@ Rule);
      Events.(send @@ Info (String.concat ~sep:"\n" assembly));
      Events.(send @@ Rule);
      Data.Patch.add_minizinc_solution patch new_sol 
  end >>= fun () -> KB.return (n + 1)

(* Converts the patch (as BIR) to VIBES IR instructions. *)
let compile_ir ?(isel_model_filepath = None) (obj : Data.t) : unit KB.t =
  Events.(send @@ Header "Starting IR compiler");
  Data.Patched_exe.get_patches obj >>= fun patches ->
  let size : string = string_of_int (Data.Patch_set.length patches) in
  Events.(send @@ Info ("There are " ^ size ^ " patch fragments."));
  Data.Patch_set.fold patches ~init:(KB.return 1)
    ~f:(compile_one_vibes_ir isel_model_filepath) >>= fun _ ->
  Events.(send @@ Info "Done.");
  KB.return ()

type solver =
  ?congruence:(var * var) list ->
  ?exclude_regs:String.Set.t ->
  ?extra_constraints:string option ->
  Theory.target ->
  Minizinc.sol list ->
  Ir.t ->
  filepath:string ->
  gpr:Var.Set.t ->
  regs:Var.Set.t ->
  (Ir.t * Minizinc.sol) KB.t

(* Converts the patch (as IR) to assembly instructions. *)
let compile_assembly
    ?(solver : solver = Minizinc.run_allocation_and_scheduling)
    (obj : Data.t) : unit KB.t =
  Events.(send @@ Header "Starting Minizinc compiler");
  Data.Solver.get_minizinc_model_filepath_exn obj >>= fun mzn_model ->
  Events.(send @@ Info ("Using minizinc model: " ^ mzn_model));
  Data.Patched_exe.get_patches obj >>= fun patches ->
  let size : string = string_of_int (Data.Patch_set.length patches) in
  Events.(send @@ Info ("There are " ^ size ^ " patch fragments."));
  Data.Patch_set.fold patches ~init:(KB.return 1)
    ~f:(compile_one_assembly (solver ~filepath:mzn_model)) >>= fun _ ->
  Events.(send @@ Info "Done.");
  KB.return ()<|MERGE_RESOLUTION|>--- conflicted
+++ resolved
@@ -77,11 +77,7 @@
       Arm.preassign tgt ir ~is_thumb
     else Kb_error.(fail @@ Other (
         sprintf "Unsupported lang %s" (Theory.Language.to_string lang))) in
-<<<<<<< HEAD
   KB.return (ir, cfg, exclude_regs)
-=======
-  ir, cfg, exclude_regs
->>>>>>> 3cbe1d8d
 
 (* Compile one patch from BIR to VIBES IR *)
 let compile_one_vibes_ir

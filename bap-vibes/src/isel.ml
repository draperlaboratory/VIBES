--- conflicted
+++ resolved
@@ -587,11 +587,7 @@
     (* Does the pattern require the second block or not? Yes it is required.
        These blocks need to be looked up in env
     *)
-<<<<<<< HEAD
-    let goto : Pattern.pat * Template.t =
-=======
     let goto (opcode : Ir.opcode) : Pattern.pat * Template.t =
->>>>>>> f0c37a7c
       let jmp_target = Blk.create () in
       let jmp_target_tid = Term.tid jmp_target in
       let jmp_origin = Blk.create ~jmps:[Jmp.create_goto (Direct jmp_target_tid)] () in
@@ -600,11 +596,7 @@
       let template : Template.t =
         let operation = Ir.empty_op () in
         let operation = { operation with
-<<<<<<< HEAD
-            opcodes = [Ir.Opcode.create "b"];
-=======
             opcodes = [opcode];
->>>>>>> f0c37a7c
             operands = [Ir.Label jmp_target_tid]
           }
         in
@@ -615,11 +607,7 @@
       (pat, template)
 
       (* A not taken jump followed by a goto. *)
-<<<<<<< HEAD
-    let null_jump : Pattern.pat * Template.t =
-=======
     let null_jump (branch_opcode : Ir.opcode) : Pattern.pat * Template.t =
->>>>>>> f0c37a7c
         let null_jmp_target = Blk.create () in
         let null_jmp_target_tid = Term.tid null_jmp_target in
         let jmp_target = Blk.create () in
@@ -632,11 +620,7 @@
         let template : Template.t =
           let operation = Ir.empty_op () in
           let operation = { operation with
-<<<<<<< HEAD
-              opcodes = [Ir.Opcode.create "b"];
-=======
               opcodes = [branch_opcode];
->>>>>>> f0c37a7c
               operands = [Ir.Label jmp_target_tid]
             }
           in
@@ -646,7 +630,6 @@
             congruent = []}
         in
         (pat, template)
-<<<<<<< HEAD
 
 
 end
@@ -709,38 +692,6 @@
     vir
 
 end
-=======
-
-
-end
-
-(* TODO: Really, merge_blk should fuse remove anything that is in the ins and outs? *)
-let merge_blk (blk1 : Ir.blk) (blk2 : Ir.blk) : Ir.blk =
-  assert (Tid.equal blk1.id blk2.id);
-  if (List.length blk1.ctrl > 0) && (List.length blk2.ctrl > 0) then
-    failwith (sprintf "[Isel.merge_blk] Two merging blocks have ctrl flow: blk1: %s blk2:%s"
-      (Ir.pretty_blk blk1) (Ir.pretty_blk blk2))
-  else ();
-  {
-    id = blk1.id;
-    data = List.append blk1.data blk2.data;
-    ctrl = List.append blk1.ctrl blk2.ctrl;
-    ins = Ir.empty_op ();
-    outs = Ir.empty_op ();
-    frequency = 0
-  }
-let merge_ir (vir1 : Ir.t) (vir2 : Ir.t) : Ir.t =
-  let blkmap1 = Tid.Map.of_alist_exn (List.map vir1.blks ~f:(fun blk -> (blk.id, [blk]))) in
-  let blkmap = List.fold vir2.blks ~init:blkmap1 ~f:(fun acc blk2 ->
-      Tid.Map.add_multi acc ~key:(blk2.id) ~data:blk2
-    ) in
-  let blkmap = Tid.Map.map blkmap ~f:(fun blks -> List.reduce blks ~f:merge_blk |> Option.value_exn ) in
-  let blks = Tid.Map.data blkmap in
-  {
-    blks;
-    congruent = List.append vir1.congruent vir2.congruent
-  }
->>>>>>> f0c37a7c
 
 let run
     ~isel_model_filepath:(isel_model_filepath : string)
@@ -755,16 +706,6 @@
           match_, Template.instantiate_ir_template match_ template)
     )
   in
-<<<<<<< HEAD
-  Events.(send @@ Info "Discovered matches:\n");
-  String.Map.iteri matches ~f:(fun ~key ~data ->
-    if not (List.is_empty data) then begin
-      Events.(send @@ Info (sprintf "From Pattern %s:\n" key));
-      List.iter data ~f:(fun (_, template) ->
-        Events.(send @@ Info (sprintf "%s\n" (Ir.pretty_ir template))))
-    end
-    else ());
-=======
   let enable_match_printing = false in
   if enable_match_printing then
     Events.(send @@ Info "Discovered matches:\n");
@@ -775,7 +716,6 @@
           Events.(send @@ Info (sprintf "%s\n" (Ir.pretty_ir template))))
       end
       else ());
->>>>>>> f0c37a7c
   let match_templates = List.concat_map (String.Map.to_alist matches) ~f:snd in
   let matches, templates = List.unzip match_templates in
   let params = Pattern.Serial.build_serial matchee matches in
@@ -784,11 +724,5 @@
     | Ok sol_serial -> KB.return sol_serial
     | Error msg -> Kb_error.fail (Kb_error.Minizinc_deserialization msg) in
   let good_templates = Pattern.Serial.filter_templates sol_serial templates in
-<<<<<<< HEAD
   let vir = Merge.merge matchee ins_outs_map good_templates in
-=======
-  let vir = List.reduce ~f:merge_ir good_templates in
-  let vir = Option.value ~default:Ir.empty vir in
-  let vir = Ir.add_in_vars vir in
->>>>>>> f0c37a7c
   KB.return vir
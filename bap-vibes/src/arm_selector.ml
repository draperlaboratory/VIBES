--- conflicted
+++ resolved
@@ -341,20 +341,12 @@
        `is_call` denotes whether this is a conditional call or not.
     *)
     type t = {
-<<<<<<< HEAD
-      generate : Cond.t -> Ir.operand -> Ir.operation * Ir.operand;
-=======
       generate : cnd:Cond.t -> flg:Ir.operand -> Ir.operation * Ir.operand;
->>>>>>> 3cbe1d8d
       is_call : bool;
     }
 
     let create (dst : Ir.operand) ~(is_call : bool) : t = {
-<<<<<<< HEAD
-      generate = (fun cnd flg ->
-=======
       generate = (fun ~cnd ~flg ->
->>>>>>> 3cbe1d8d
           let cnd = Some cnd in
           let opcode =
             if is_call then Ops.(bl () ~cnd) else Ops.(b () ~cnd) in
@@ -633,11 +625,7 @@
              ctrl semantics" in
       let cmp = Ir.simple_op Ops.cmp tmp_flag [arg1_val; arg2_val] in
       let current_data = cmp :: sem.current_data in
-<<<<<<< HEAD
-      let br, op_val = generate cond tmp_flag in
-=======
       let br, op_val = generate ~cnd:cond ~flg:tmp_flag in
->>>>>>> 3cbe1d8d
       let sem = {
         sem with current_data; current_ctrl = br :: sem.current_ctrl
       } in
@@ -1246,11 +1234,6 @@
       (rhs : Ir.operand list) : (string, Kb_error.t) result =
     let open Result.Monad_infix in
     (* bl may have pseudo-arguments, so ignore them. *)
-<<<<<<< HEAD
-    let rhs = if String.(op = "bl") then [List.hd_exn rhs] else rhs in
-    (* cmp may have pseudo-arguments *)
-    let rhs = if String.(op = "cmp") then List.take rhs 2 else rhs in
-=======
     begin if String.(op = "bl") then match rhs with
         | x :: _ -> Result.return [x]
         | _ -> Result.fail @@ Kb_error.Other
@@ -1264,7 +1247,6 @@
             "Expected at least 2 arguments for the `cmp` opcode."
       else Result.return rhs
     end >>= fun rhs ->
->>>>>>> 3cbe1d8d
     (* conditional move may have pseudo-arguments at the end *)
     begin if String.is_prefix op ~prefix:"mov" &&
              String.length op = 5 then match rhs with
@@ -1343,13 +1325,9 @@
 let filter_nops (ops : Ir.operation list) : Ir.operation list =
   List.filter ops ~f:(fun o -> not (is_nop o))
 
-<<<<<<< HEAD
-let implicit_fallthroughs (ir : Ir.t) : Ir.t =
-=======
 (* Try to replace direct, unconditional jumps with fallthroughs where
    possible. *)
 let create_implicit_fallthroughs (ir : Ir.t) : Ir.t =
->>>>>>> 3cbe1d8d
   let rec interleave_pairs = function
     | x :: y :: rest -> (x, y) :: interleave_pairs (y :: rest)
     | [] | [_] -> [] in
@@ -1360,23 +1338,6 @@
   Ir.map_blks ir ~f:(fun blk ->
       (* Find the last control operation. *)
       match List.last blk.ctrl with
-<<<<<<< HEAD
-      | Some o -> begin
-          (* Is it an unconditional branch? *)
-          let op = List.hd_exn o.opcodes in
-          match Ir.Opcode.name op with
-          | "b" -> begin
-              (* Is the target of the branch the immediate next block in
-                 the ordering? *)
-              match List.hd_exn o.operands, Map.find afters blk.id with
-              | Label id, Some id' when Tid.(id = id') ->
-                (* Delete the branch in favor of an implicit fallthrough. *)
-                {blk with ctrl = List.drop_last_exn blk.ctrl}
-              | _ -> blk
-            end
-          | _ -> blk
-        end
-=======
       | Some o ->
         (* Is it an unconditional branch? *)
         if List.exists o.opcodes ~f:(fun o ->
@@ -1389,7 +1350,6 @@
             {blk with ctrl = List.drop_last_exn blk.ctrl}
           | _ -> blk
         else blk
->>>>>>> 3cbe1d8d
       | None -> blk)
 
 let peephole (ir : Ir.t) (_cfg : Graphs.Tid.t) : Ir.t =
@@ -1403,9 +1363,5 @@
     }
   in
   let ir = Ir.map_blks ir ~f:filter_nops in
-<<<<<<< HEAD
-  let ir = implicit_fallthroughs ir in
-=======
   let ir = create_implicit_fallthroughs ir in
->>>>>>> 3cbe1d8d
   ir